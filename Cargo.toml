# Copyright (c) Microsoft Corporation.
# Licensed under the MIT License.
[package]
name = "apt-transport-blob"
version = "0.2.0"
edition = "2021"
authors = ["Microsoft Corporation"]
license = "MIT"
homepage = "https://github.com/microsoft/apt-transport-blob"
repository = "https://github.com/microsoft/apt-transport-blob"
description = "apt-transport-blob"

[[bin]]
name = "blob"
path = "src/main.rs"

[dependencies]
<<<<<<< HEAD
azure_identity = "0.21.0"
azure_storage = "0.20.0"
azure_storage_blobs = "0.21.0"
=======
azure_identity = "0.20.0"
azure_storage = "0.21.0"
azure_storage_blobs = "0.20.0"
>>>>>>> 4470e7fa
bytes = "1.8.0"
log = "0.4.22"
log4rs = { version = "1.3.0", default-features = false, features=["file_appender", "pattern_encoder"]}
nom = "7.1.3"
thiserror = "1.0.65"
tokio = { version = "1.41.0", features = ["macros", "rt-multi-thread"] }
url = "2.5.2"

[dev-dependencies]
env_logger = "0.11.5"
tempfile = "3.13.0"

[profile.release]
# Optimise for size
opt-level = "z"
overflow-checks = true

# Optimise size across all crates by doing link-time optimisation across all
# crates, and using 1 codegen unit to give the linker maximum opportunity to
# optimise.
lto = "fat"
codegen-units = 1

[package.metadata.deb]
assets = [
  ["target/release/blob", "usr/lib/apt/methods/blob", "755"],
]<|MERGE_RESOLUTION|>--- conflicted
+++ resolved
@@ -15,15 +15,9 @@
 path = "src/main.rs"
 
 [dependencies]
-<<<<<<< HEAD
 azure_identity = "0.21.0"
-azure_storage = "0.20.0"
+azure_storage = "0.21.0"
 azure_storage_blobs = "0.21.0"
-=======
-azure_identity = "0.20.0"
-azure_storage = "0.21.0"
-azure_storage_blobs = "0.20.0"
->>>>>>> 4470e7fa
 bytes = "1.8.0"
 log = "0.4.22"
 log4rs = { version = "1.3.0", default-features = false, features=["file_appender", "pattern_encoder"]}
